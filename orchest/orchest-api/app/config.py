class Config:
    DEBUG = False
    TESTING = False

    # must be uppercase
    # https://flask-appbuilder.readthedocs.io/en/latest/multipledbs.html
    SQLALCHEMY_DATABASE_URI = 'sqlite:///resources.db'
    SQLALCHEMY_BINDS = {
        # /userdir works because it's mounted via docker
        'persistent_db': 'sqlite:////userdir/persistent.db',
    }

    SQLALCHEMY_TRACK_MODIFICATIONS = False

    # TODO: for now this is put here.
    ORCHEST_API_ADDRESS = 'http://orchest-api:80/api'

    # ---- Celery configurations ----
    # NOTE: the configurations have to be lowercase.
    # NOTE: Flask will not configure lowercase variables. Therefore the
    # config class will be loaded directly by the Celery instance.
    broker_url = 'amqp://guest:guest@rabbitmq-server:5672//'
<<<<<<< HEAD
    imports = ('app.core.runners',)
=======
    imports = ('app.core.tasks',)
    # result_backend = 'rpc://'
    # task_track_started = True
>>>>>>> ca130b19


class DevelopmentConfig(Config):
    DEBUG = True
    # ORCHEST_API_ADDRESS = 'http://127.0.0.1:5000/api'


class TestingConfig(Config):
    # This config is used by the tests.
    TESTING = True


# ---- CONFIGURATIONS ----
# Production
CONFIG_CLASS = Config

# Development
# CONFIG_CLASS = DevelopmentConfig<|MERGE_RESOLUTION|>--- conflicted
+++ resolved
@@ -20,13 +20,8 @@
     # NOTE: Flask will not configure lowercase variables. Therefore the
     # config class will be loaded directly by the Celery instance.
     broker_url = 'amqp://guest:guest@rabbitmq-server:5672//'
-<<<<<<< HEAD
-    imports = ('app.core.runners',)
-=======
     imports = ('app.core.tasks',)
     # result_backend = 'rpc://'
-    # task_track_started = True
->>>>>>> ca130b19
 
 
 class DevelopmentConfig(Config):
