import logging
from enum import Enum
from typing import Optional

import typer

from app.orchest import OrchestApp
from app.spec import get_container_config, inject_dict
from app.utils import echo

logger = logging.getLogger(__name__)


def _default(
    ctx: typer.Context,
    port: Optional[int] = typer.Option(
        8000, help="The port the Orchest webserver will listen on."
    ),
):
    if ctx.invoked_subcommand is None:
        reg(port=port)


typer_app = typer.Typer(
    name="start",
    invoke_without_command=True,
    add_completion=False,
    help="""
    Start Orchest.
    """,
    epilog="Run 'orchest start COMMAND --help' for more information on a command.",
    callback=_default,
)

app = OrchestApp()


class LogLevel(str, Enum):
    DEBUG = "DEBUG"
    INFO = "INFO"
    WARNING = "WARNING"
    ERROR = "ERROR"


@typer_app.command()
def reg(
    port: Optional[int] = typer.Option(
        8000, help="The port the Orchest webserver will listen on."
    )
):
    """
    Start Orchest regularly.

    This is the default mode in which Orchest is started. Alias:

    \b
        orchest start [OPTIONS]
    """
    container_config = get_container_config("reg")

    port_bind: dict = {
        "nginx-proxy": {
            "HostConfig": {
                "PortBindings": {
                    "80/tcp": [{"HostPort": f"{port}"}],
                },
            },
        },
    }
    inject_dict(container_config, port_bind, overwrite=True)
    app.start(container_config)


@typer_app.command()
def cloud(
    port: Optional[int] = typer.Option(
        8000, help="The port the Orchest webserver will listen on."
    )
):
    """
    Start Orchest in CLOUD mode.

<<<<<<< HEAD
    Starting Orchest in cloud mode makes it so that the user uuid, auth
    mode and telemetry_disabled are not modifiable through the GUI. To
    modify them you will need to modify the config.json file directly,
    which can be found at ~/.config/orchest/config.json.
=======
    Running Orchest in CLOUD mode changes GUI functionality. For 
    example making it impossible to disable the authentication layer.
>>>>>>> da6cfe52
    """
    container_config = get_container_config("cloud")

    port_bind: dict = {
        "nginx-proxy": {
            "HostConfig": {
                "PortBindings": {
                    "80/tcp": [{"HostPort": f"{port}"}],
                },
            },
        },
    }
    inject_dict(container_config, port_bind, overwrite=True)
    echo("Orchest set to run in CLOUD mode.")
    app.start(container_config)


@typer_app.command()
def dev(
    port: Optional[int] = typer.Option(
        8000, help="The port the Orchest webserver will listen on."
    ),
    log_level: Optional[LogLevel] = typer.Option(
        None,
        "-l",
        "--log-level",
        show_default=False,
        help="Log level inside the application.",
    ),
):
    """
    Start Orchest in DEV mode.

    Starting Orchest in DEV mode mounts the repository code from the
    filesystem (and thus adhering to branches) to the appropriate paths
    in the Docker containers. This allows for active code changes being
    reflected inside the application.
    """
    container_config = get_container_config("dev")

    port_bind: dict = {
        "nginx-proxy": {
            "HostConfig": {
                "PortBindings": {
                    "80/tcp": [{"HostPort": f"{port}"}],
                },
            },
        },
    }
    inject_dict(container_config, port_bind, overwrite=True)

    if log_level is not None:
        logging_env = f"ORCHEST_LOG_LEVEL={log_level.value}"
        log_levels: dict = {
            "orchest-webserver": {
                "Env": [logging_env],
            },
            "orchest-api": {
                "Env": [logging_env],
            },
            "auth-server": {
                "Env": [logging_env],
            },
            "celery-worker": {
                "Env": [logging_env],
            },
        }
        inject_dict(container_config, log_levels, overwrite=False)

    logger.info(
        "Starting Orchest in DEV mode. This mounts host directories "
        "to monitor for source code changes."
    )
    app.start(container_config)<|MERGE_RESOLUTION|>--- conflicted
+++ resolved
@@ -80,15 +80,12 @@
     """
     Start Orchest in CLOUD mode.
 
-<<<<<<< HEAD
-    Starting Orchest in cloud mode makes it so that the user uuid, auth
-    mode and telemetry_disabled are not modifiable through the GUI. To
-    modify them you will need to modify the config.json file directly,
-    which can be found at ~/.config/orchest/config.json.
-=======
-    Running Orchest in CLOUD mode changes GUI functionality. For 
-    example making it impossible to disable the authentication layer.
->>>>>>> da6cfe52
+    Running Orchest in CLOUD mode changes GUI functionality. For example
+    making it impossible to disable the authentication layer. Settings
+    that cannot be modified through the GUI because of cloud mode, as
+    all settings, can still be modified by changing the config.json file
+    directly, which can be found at ~/.config/orchest/config.json.
+
     """
     container_config = get_container_config("cloud")
 
