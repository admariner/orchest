--- conflicted
+++ resolved
@@ -1,12 +1,5 @@
-<<<<<<< HEAD
-from flask import request, jsonify
-import requests
-=======
-import logging
-
 import requests
 from flask import jsonify, request
->>>>>>> 78ab2884
 
 from app.analytics import send_pipeline_run
 from app.models import PipelineRun
