"""Models for the orchest-api

TODO:
    * Start using declarative base so we don't have to keep repeating
      the primary keys, relationships and foreignkeys.
      https://docs.sqlalchemy.org/en/13/orm/extensions/declarative/mixins.html
    * Possibly add `pipeline_uuid` to the primary key.

"""
# from sqlalchemy.ext.declarative import declared_attr

from app.connections import db


class BaseModel(db.Model):
    # Because the class inherits from `db.Model` SQLAlachemy will try to
    # create the table. ``__abstract__=True`` prevents this.
    __abstract__ = True

    def as_dict(self):
        return {c.name: getattr(self, c.name) for c in self.__table__.columns}


class InteractiveSession(BaseModel):
    __tablename__ = "interactive_sessions"
<<<<<<< HEAD

    project_uuid = db.Column(
        db.String(36),
        primary_key=True,
    )
    pipeline_uuid = db.Column(
        db.String(36),
        primary_key=True,
    )
    status = db.Column(
        db.String(10),
        primary_key=False,
    )
=======
    pipeline_uuid = db.Column(db.String(36), primary_key=True,)
    status = db.Column(db.String(10), primary_key=False,)
>>>>>>> 28a3e039
    # Used to connect to Jupyter notebook server.
    jupyter_server_ip = db.Column(db.String(15), unique=True, nullable=True,)  # IPv4
    # Used to connect to Jupyter notebook server.
    notebook_server_info = db.Column(db.JSON, unique=True, nullable=True,)
    # Docker container IDs. Used internally to identify the resources of
    # a specific session.
    container_ids = db.Column(db.JSON, unique=False, nullable=True,)

    def __repr__(self):
        return f"<Launch {self.pipeline_uuid}>"


class PipelineRun(BaseModel):
    __abstract__ = True

<<<<<<< HEAD
    project_uuid = db.Column(
        db.String(36),
    )
    pipeline_uuid = db.Column(
        db.String(36),
        unique=False,
        nullable=False,
    )
=======
    pipeline_uuid = db.Column(db.String(36), unique=False, nullable=False)
>>>>>>> 28a3e039
    status = db.Column(db.String(15), unique=False, nullable=True)

    def __repr__(self):
        return f"<{self.__class__.__name__}: {self.run_uuid}>"


class PipelineRunPipelineStep(BaseModel):
    __abstract__ = True

    step_uuid = db.Column(db.String(36), primary_key=True)
    status = db.Column(db.String(15), unique=False, nullable=True)
    started_time = db.Column(db.DateTime, unique=False, nullable=True)
    finished_time = db.Column(db.DateTime, unique=False, nullable=True)

    def __repr__(self):
        return f"<{self.__class__.__name__}: {self.run_uuid}.{self.step_uuid}>"


class InteractiveRunPipelineStep(PipelineRunPipelineStep):
    __tablename__ = "interactive_run_pipeline_steps"

    run_uuid = db.Column(
        db.String(36), db.ForeignKey("interactive_runs.run_uuid"), primary_key=True
    )


class InteractiveRun(PipelineRun):
    __tablename__ = "interactive_runs"

    run_uuid = db.Column(db.String(36), primary_key=True)

    pipeline_steps = db.relationship("InteractiveRunPipelineStep", lazy="joined")


class NonInteractiveRun(PipelineRun):
    __tablename__ = "non_interactive_runs"
    __bind_key__ = "persistent_db"

    experiment_uuid = db.Column(
        db.String(36), db.ForeignKey("experiments.experiment_uuid"), primary_key=True
    )
    run_uuid = db.Column(db.String(36), primary_key=True)
    # This run_id is used to identify the pipeline run within the
    # experiment and maintain a consistent ordering.
<<<<<<< HEAD
    pipeline_run_id = db.Column(
        db.Integer,
        unique=False,
        nullable=False,
    )
=======
    pipeline_run_id = db.Column(db.Integer, unique=False, nullable=False,)
>>>>>>> 28a3e039
    started_time = db.Column(db.DateTime, unique=False, nullable=True)
    finished_time = db.Column(db.DateTime, unique=False, nullable=True)

    pipeline_steps = db.relationship("NonInteractiveRunPipelineStep", lazy="joined")


class NonInteractiveRunPipelineStep(PipelineRunPipelineStep):
    __tablename__ = "non_interactive_run_pipeline_steps"
    __bind_key__ = "persistent_db"

    experiment_uuid = db.Column(
        db.String(36), db.ForeignKey("experiments.experiment_uuid"), primary_key=True
    )
    run_uuid = db.Column(
        db.String(36), db.ForeignKey("non_interactive_runs.run_uuid"), primary_key=True
    )


class Experiment(BaseModel):
    __tablename__ = "experiments"
    __bind_key__ = "persistent_db"

    experiment_uuid = db.Column(db.String(36), primary_key=True)
<<<<<<< HEAD
    project_uuid = db.Column(
        db.String(36),
    )
    pipeline_uuid = db.Column(db.String(36), primary_key=False)
    total_number_of_pipeline_runs = db.Column(
        db.Integer,
        unique=False,
        nullable=False,
    )
    scheduled_start = db.Column(db.DateTime, nullable=False)
    completed_pipeline_runs = db.Column(
        db.Integer,
        unique=False,
        default=0,
    )
=======
    pipeline_uuid = db.Column(db.String(36), primary_key=False)
    total_number_of_pipeline_runs = db.Column(db.Integer, unique=False, nullable=False,)
    scheduled_start = db.Column(db.DateTime, nullable=False)
    completed_pipeline_runs = db.Column(db.Integer, unique=False, default=0,)
>>>>>>> 28a3e039

    pipeline_runs = db.relationship("NonInteractiveRun", lazy="joined")

    def __repr__(self):
        return f"<Experiment: {self.experiment_uuid}>"<|MERGE_RESOLUTION|>--- conflicted
+++ resolved
@@ -23,7 +23,6 @@
 
 class InteractiveSession(BaseModel):
     __tablename__ = "interactive_sessions"
-<<<<<<< HEAD
 
     project_uuid = db.Column(
         db.String(36),
@@ -37,10 +36,6 @@
         db.String(10),
         primary_key=False,
     )
-=======
-    pipeline_uuid = db.Column(db.String(36), primary_key=True,)
-    status = db.Column(db.String(10), primary_key=False,)
->>>>>>> 28a3e039
     # Used to connect to Jupyter notebook server.
     jupyter_server_ip = db.Column(db.String(15), unique=True, nullable=True,)  # IPv4
     # Used to connect to Jupyter notebook server.
@@ -56,7 +51,6 @@
 class PipelineRun(BaseModel):
     __abstract__ = True
 
-<<<<<<< HEAD
     project_uuid = db.Column(
         db.String(36),
     )
@@ -65,9 +59,6 @@
         unique=False,
         nullable=False,
     )
-=======
-    pipeline_uuid = db.Column(db.String(36), unique=False, nullable=False)
->>>>>>> 28a3e039
     status = db.Column(db.String(15), unique=False, nullable=True)
 
     def __repr__(self):
@@ -112,15 +103,11 @@
     run_uuid = db.Column(db.String(36), primary_key=True)
     # This run_id is used to identify the pipeline run within the
     # experiment and maintain a consistent ordering.
-<<<<<<< HEAD
     pipeline_run_id = db.Column(
         db.Integer,
         unique=False,
         nullable=False,
     )
-=======
-    pipeline_run_id = db.Column(db.Integer, unique=False, nullable=False,)
->>>>>>> 28a3e039
     started_time = db.Column(db.DateTime, unique=False, nullable=True)
     finished_time = db.Column(db.DateTime, unique=False, nullable=True)
 
@@ -144,7 +131,6 @@
     __bind_key__ = "persistent_db"
 
     experiment_uuid = db.Column(db.String(36), primary_key=True)
-<<<<<<< HEAD
     project_uuid = db.Column(
         db.String(36),
     )
@@ -160,12 +146,6 @@
         unique=False,
         default=0,
     )
-=======
-    pipeline_uuid = db.Column(db.String(36), primary_key=False)
-    total_number_of_pipeline_runs = db.Column(db.Integer, unique=False, nullable=False,)
-    scheduled_start = db.Column(db.DateTime, nullable=False)
-    completed_pipeline_runs = db.Column(db.Integer, unique=False, default=0,)
->>>>>>> 28a3e039
 
     pipeline_runs = db.relationship("NonInteractiveRun", lazy="joined")
 
