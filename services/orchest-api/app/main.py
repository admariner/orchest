--- conflicted
+++ resolved
@@ -1,13 +1,7 @@
-import logging
 import subprocess
-<<<<<<< HEAD
-=======
-import sys
-
-from config import CONFIG_CLASS
 
 from app import create_app
->>>>>>> 78ab2884
+from config import CONFIG_CLASS
 
 
 app = create_app(config_class=CONFIG_CLASS)
